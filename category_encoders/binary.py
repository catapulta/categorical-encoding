"""Binary encoding"""

import pandas as pd
from sklearn.base import BaseEstimator, TransformerMixin

import category_encoders as ce

__author__ = 'willmcginnis'


class BinaryEncoder(BaseEstimator, TransformerMixin):
    """Binary encoding for categorical variables, similar to onehot, but stores categories as binary bitstrings.

    Parameters
    ----------

    verbose: int
        integer indicating verbosity of output. 0 for none.
    cols: list
        a list of columns to encode, if None, all string columns will be encoded.
    drop_invariant: bool
        boolean for whether or not to drop columns with 0 variance.
    return_df: bool
        boolean for whether to return a pandas DataFrame from transform (otherwise it will be a numpy array).
    handle_unknown: str
        options are 'error', 'ignore' and 'value', defaults to 'value'. Warning: if value is used,
        an extra column will be added in if the transform matrix has unknown categories.  This can causes
        unexpected changes in dimension in some cases.
    handle_missing: str
        options are 'error', 'ignore', 'value', and 'indicator', defaults to 'indicator'. Warning: if indicator is used,
        an extra column will be added in if the transform matrix has unknown categories.  This can causes
        unexpected changes in dimension in some cases.

    Example
    -------
    >>> from category_encoders import *
    >>> import pandas as pd
    >>> from sklearn.datasets import load_boston
    >>> bunch = load_boston()
    >>> y = bunch.target
    >>> X = pd.DataFrame(bunch.data, columns=bunch.feature_names)
    >>> enc = BinaryEncoder(cols=['CHAS', 'RAD']).fit(X, y)
    >>> numeric_dataset = enc.transform(X)
    >>> print(numeric_dataset.info())
    <class 'pandas.core.frame.DataFrame'>
    RangeIndex: 506 entries, 0 to 505
    Data columns (total 18 columns):
    CHAS_0     506 non-null int64
    CHAS_1     506 non-null int64
    RAD_0      506 non-null int64
    RAD_1      506 non-null int64
    RAD_2      506 non-null int64
    RAD_3      506 non-null int64
    RAD_4      506 non-null int64
    CRIM       506 non-null float64
    ZN         506 non-null float64
    INDUS      506 non-null float64
    NOX        506 non-null float64
    RM         506 non-null float64
    AGE        506 non-null float64
    DIS        506 non-null float64
    TAX        506 non-null float64
    PTRATIO    506 non-null float64
    B          506 non-null float64
    LSTAT      506 non-null float64
    dtypes: float64(11), int64(7)
    memory usage: 71.2 KB
    None

    """

<<<<<<< HEAD
    def __init__(self, verbose=0, cols=None, mapping=None, drop_invariant=False, return_df=True,
                 handle_unknown='value', handle_missing='value'):
        self.base_n_encoder = ce.BaseNEncoder(base=2, verbose=verbose, cols=cols, mapping=mapping,
                                              drop_invariant=drop_invariant, return_df=return_df,
                                              handle_unknown=handle_unknown, handle_missing=handle_missing)
=======
    def __init__(self, verbose=0, cols=None, drop_invariant=False, return_df=True, impute_missing=True,
                 handle_unknown='impute'):
        self.return_df = return_df
        self.drop_invariant = drop_invariant
        self.drop_cols = []
        self.verbose = verbose
        self.impute_missing = impute_missing
        self.handle_unknown = handle_unknown
        self.cols = cols
        self.ordinal_encoder = None
        self._dim = None
        self.digits_per_col = {}
        self.feature_names = None
>>>>>>> 4de3296d

    def fit(self, X, y=None, **kwargs):
        """Fit encoder according to X and y.

        Parameters
        ----------

        X : array-like, shape = [n_samples, n_features]
            Training vectors, where n_samples is the number of samples
            and n_features is the number of features.
        y : array-like, shape = [n_samples]
            Target values.

        Returns
        -------

        self : encoder
            Returns self.

        """

<<<<<<< HEAD
        self.base_n_encoder.fit(X, y, **kwargs)
=======
        # if the input dataset isn't already a dataframe, convert it to one (using default column names)
        # first check the type
        X = util.convert_input(X)

        self._dim = X.shape[1]

        # if columns aren't passed, just use every string column
        if self.cols is None:
            self.cols = util.get_obj_cols(X)
        else:
            self.cols = util.convert_cols_to_list(self.cols)

        # train an ordinal pre-encoder
        self.ordinal_encoder = OrdinalEncoder(
            verbose=self.verbose,
            cols=self.cols,
            impute_missing=self.impute_missing,
            handle_unknown=self.handle_unknown
        )
        X = X.drop_duplicates(subset=self.cols) if self.cols else X
        self.ordinal_encoder = self.ordinal_encoder.fit(X)

        for col in self.cols:
            self.digits_per_col[col] = self.calc_required_digits(X, col)

        X_temp = self.transform(X, override_return_df=True)
        self.feature_names = X_temp.columns.tolist()

        # drop all output columns with 0 variance.
        if self.drop_invariant:
            self.drop_cols = []
            generated_cols = util.get_generated_cols(X, X_temp, self.cols)
            self.drop_cols = [x for x in generated_cols if X_temp[x].var() <= 10e-5]
            try:
                [self.feature_names.remove(x) for x in self.drop_cols]
            except KeyError as e:
                if self.verbose > 0:
                    print("Could not remove column from feature names."
                          "Not found in generated cols.\n{}".format(e))
>>>>>>> 4de3296d

        return self

    def transform(self, X, override_return_df=False):
        """Perform the transformation to new categorical data.

        Parameters
        ----------

        X : array-like, shape = [n_samples, n_features]

        Returns
        -------

        p : array, shape = [n_samples, n_numeric + N]
            Transformed values with encoding applied.

        """

<<<<<<< HEAD
        return self.base_n_encoder.transform(X)
=======
        if self._dim is None:
            raise ValueError('Must train encoder before it can be used to transform data.')

        # first check the type
        X = util.convert_input(X)

        # then make sure that it is the right size
        if X.shape[1] != self._dim:
            raise ValueError('Unexpected input dimension %d, expected %d' % (X.shape[1], self._dim,))

        if not self.cols:
            return X if self.return_df else X.values

        X = self.ordinal_encoder.transform(X)

        X = self.binary(X, cols=self.cols)

        if self.drop_invariant:
            for col in self.drop_cols:
                X.drop(col, 1, inplace=True)

        if self.return_df or override_return_df:
            return X
        else:
            return X.values
>>>>>>> 4de3296d

    def inverse_transform(self, X_in):
        """
        Perform the inverse transformation to encoded data.

        Parameters
        ----------
        X_in : array-like, shape = [n_samples, n_features]

        Returns
        -------
        p: array, the same size of X_in

        """

<<<<<<< HEAD
        return self.base_n_encoder.inverse_transform(X_in)
=======
        if col is None or np.isnan(col) or float(col) < 0.0:
            return None
        else:
            col = list("{0:b}".format(int(col)))
            if len(col) == digits:
                return col
            else:
                return [str(0) for _ in range(digits - len(col))] + col

    def get_feature_names(self):
        """
        Returns the names of all transformed / added columns.

        Returns:
        --------
        feature_names: list
            A list with all feature names transformed or added.
            Note: potentially dropped features are not included!
        """

        if not isinstance(self.feature_names, list):
            raise ValueError('Must fit data first. Affected feature names are not known before.')
        else:
            return self.feature_names
>>>>>>> 4de3296d
<|MERGE_RESOLUTION|>--- conflicted
+++ resolved
@@ -69,27 +69,11 @@
 
     """
 
-<<<<<<< HEAD
     def __init__(self, verbose=0, cols=None, mapping=None, drop_invariant=False, return_df=True,
                  handle_unknown='value', handle_missing='value'):
         self.base_n_encoder = ce.BaseNEncoder(base=2, verbose=verbose, cols=cols, mapping=mapping,
                                               drop_invariant=drop_invariant, return_df=return_df,
                                               handle_unknown=handle_unknown, handle_missing=handle_missing)
-=======
-    def __init__(self, verbose=0, cols=None, drop_invariant=False, return_df=True, impute_missing=True,
-                 handle_unknown='impute'):
-        self.return_df = return_df
-        self.drop_invariant = drop_invariant
-        self.drop_cols = []
-        self.verbose = verbose
-        self.impute_missing = impute_missing
-        self.handle_unknown = handle_unknown
-        self.cols = cols
-        self.ordinal_encoder = None
-        self._dim = None
-        self.digits_per_col = {}
-        self.feature_names = None
->>>>>>> 4de3296d
 
     def fit(self, X, y=None, **kwargs):
         """Fit encoder according to X and y.
@@ -111,49 +95,7 @@
 
         """
 
-<<<<<<< HEAD
         self.base_n_encoder.fit(X, y, **kwargs)
-=======
-        # if the input dataset isn't already a dataframe, convert it to one (using default column names)
-        # first check the type
-        X = util.convert_input(X)
-
-        self._dim = X.shape[1]
-
-        # if columns aren't passed, just use every string column
-        if self.cols is None:
-            self.cols = util.get_obj_cols(X)
-        else:
-            self.cols = util.convert_cols_to_list(self.cols)
-
-        # train an ordinal pre-encoder
-        self.ordinal_encoder = OrdinalEncoder(
-            verbose=self.verbose,
-            cols=self.cols,
-            impute_missing=self.impute_missing,
-            handle_unknown=self.handle_unknown
-        )
-        X = X.drop_duplicates(subset=self.cols) if self.cols else X
-        self.ordinal_encoder = self.ordinal_encoder.fit(X)
-
-        for col in self.cols:
-            self.digits_per_col[col] = self.calc_required_digits(X, col)
-
-        X_temp = self.transform(X, override_return_df=True)
-        self.feature_names = X_temp.columns.tolist()
-
-        # drop all output columns with 0 variance.
-        if self.drop_invariant:
-            self.drop_cols = []
-            generated_cols = util.get_generated_cols(X, X_temp, self.cols)
-            self.drop_cols = [x for x in generated_cols if X_temp[x].var() <= 10e-5]
-            try:
-                [self.feature_names.remove(x) for x in self.drop_cols]
-            except KeyError as e:
-                if self.verbose > 0:
-                    print("Could not remove column from feature names."
-                          "Not found in generated cols.\n{}".format(e))
->>>>>>> 4de3296d
 
         return self
 
@@ -173,35 +115,7 @@
 
         """
 
-<<<<<<< HEAD
         return self.base_n_encoder.transform(X)
-=======
-        if self._dim is None:
-            raise ValueError('Must train encoder before it can be used to transform data.')
-
-        # first check the type
-        X = util.convert_input(X)
-
-        # then make sure that it is the right size
-        if X.shape[1] != self._dim:
-            raise ValueError('Unexpected input dimension %d, expected %d' % (X.shape[1], self._dim,))
-
-        if not self.cols:
-            return X if self.return_df else X.values
-
-        X = self.ordinal_encoder.transform(X)
-
-        X = self.binary(X, cols=self.cols)
-
-        if self.drop_invariant:
-            for col in self.drop_cols:
-                X.drop(col, 1, inplace=True)
-
-        if self.return_df or override_return_df:
-            return X
-        else:
-            return X.values
->>>>>>> 4de3296d
 
     def inverse_transform(self, X_in):
         """
@@ -217,17 +131,7 @@
 
         """
 
-<<<<<<< HEAD
         return self.base_n_encoder.inverse_transform(X_in)
-=======
-        if col is None or np.isnan(col) or float(col) < 0.0:
-            return None
-        else:
-            col = list("{0:b}".format(int(col)))
-            if len(col) == digits:
-                return col
-            else:
-                return [str(0) for _ in range(digits - len(col))] + col
 
     def get_feature_names(self):
         """
@@ -240,8 +144,4 @@
             Note: potentially dropped features are not included!
         """
 
-        if not isinstance(self.feature_names, list):
-            raise ValueError('Must fit data first. Affected feature names are not known before.')
-        else:
-            return self.feature_names
->>>>>>> 4de3296d
+        return self.base_n_encoder.get_feature_names()