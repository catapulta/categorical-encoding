--- conflicted
+++ resolved
@@ -133,12 +133,13 @@
         self.ordinal_encoder = self.ordinal_encoder.fit(X)
         X = self.ordinal_encoder.transform(X)
         self.mapping = self.fit_target_encoding(X, y)
-
+        
         X_temp = self.transform(X, override_return_df=True)
         self.feature_names = list(X_temp.columns)
 
         if self.drop_invariant:
             self.drop_cols = []
+            X_temp = self.transform(X)
             generated_cols = util.get_generated_cols(X, X_temp, self.cols)
             self.drop_cols = [x for x in generated_cols if X_temp[x].var() <= 10e-5]
             try:
@@ -150,7 +151,6 @@
 
         return self
 
-<<<<<<< HEAD
     def fit_target_encoding(self, X, y):
         mapping = {}
 
@@ -181,16 +181,13 @@
         return mapping
 
     def transform(self, X, y=None):
-=======
-    def transform(self, X, y=None, override_return_df=False):
->>>>>>> 4de3296d
         """Perform the transformation to new categorical data.
         Parameters
         ----------
         X : array-like, shape = [n_samples, n_features]
         y : array-like, shape = [n_samples] when transform by leave one out
             None, when transform without target info (such as transform test set)
-
+            
         Returns
         -------
         p : array, shape = [n_samples, n_numeric + N]
@@ -222,7 +219,6 @@
 
         if not self.cols:
             return X
-<<<<<<< HEAD
 
         X = self.ordinal_encoder.transform(X)
 
@@ -231,23 +227,12 @@
                 raise ValueError('Unexpected categories found in dataframe')
 
         X = self.target_encode(X)
-=======
-        X, _ = self.target_encode(
-            X, y,
-            mapping=self.mapping,
-            cols=self.cols,
-            impute_missing=self.impute_missing,
-            handle_unknown=self.handle_unknown,
-            min_samples_leaf=self.min_samples_leaf,
-            smoothing_in=self.smoothing
-        )
->>>>>>> 4de3296d
 
         if self.drop_invariant:
             for col in self.drop_cols:
                 X.drop(col, 1, inplace=True)
 
-        if self.return_df or override_return_df:
+        if self.return_df:
             return X
         else:
             return X.values
@@ -263,36 +248,11 @@
 
     def target_encode(self, X_in):
         X = X_in.copy(deep=True)
-<<<<<<< HEAD
 
         for col in self.cols:
             X[col] = X[col].map(self.mapping[col])
 
         return X
-=======
-        if cols is None:
-            cols = X.columns.values
-
-        if mapping is not None:
-            for col in cols:
-                X[col] = X[col].map(mapping[col])
-                if impute_missing:
-                    if handle_unknown == 'impute':
-                        X[col].fillna(self._mean, inplace=True)
-                    elif handle_unknown == 'error':
-                        if X[col].isnull().any():
-                            raise ValueError('Unexpected categories found in column %s' % col)
-        else:
-            mapping = {}
-            prior = self._mean = y.mean()
-            for col in cols:
-                stats = y.groupby(X[col]).agg(['count', 'mean'])
-                smoove = 1 / (1 + np.exp(-(stats['count'] - min_samples_leaf) / smoothing_in))
-                smoothing = prior * (1 - smoove) + stats['mean'] * smoove
-                smoothing[stats['count'] == 1] = prior
-                mapping[col] = smoothing
-
-        return X, mapping
 
     def get_feature_names(self):
         """
@@ -308,5 +268,4 @@
         if not isinstance(self.feature_names, list):
             raise ValueError('Must fit data first. Affected feature names are not known before.')
         else:
-            return self.feature_names
->>>>>>> 4de3296d
+            return self.feature_names